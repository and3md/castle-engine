--- conflicted
+++ resolved
@@ -58,11 +58,8 @@
     FSmoothScaling: boolean;
     FScaleCorners: Single;
     FCenterX, FCenterY, FRotation: Single;
-<<<<<<< HEAD
-=======
     ScreenCenterX, ScreenCenterY: Single;
     UseScreenCenter: boolean;
->>>>>>> f480e986
     procedure AlphaBegin;
     procedure AlphaEnd;
     procedure UpdateSmoothScaling(const NeedToBind: boolean);
@@ -291,15 +288,6 @@
     property ScalingPossible: boolean read FSmoothScaling write SetSmoothScaling;
       deprecated 'use SmoothScaling';
 
-<<<<<<< HEAD
-    { X coordinate of center of rotation. Value from 0 to 1. Default value 0.5. }
-    property CenterX: Single read FCenterX write FCenterX default 0.5;
-
-    { Y coordinate of center of rotation. Value from 0 to 1. Default value 0.5. }
-    property CenterY: Single read FCenterY write FCenterY default 0.5;
-
-    { Rotation in degrees.  Default value 0. }
-=======
     { X coordinate of the center of rotation. Value from 0 to 1. Default value 0.5. }
     property CenterX: Single read FCenterX write FCenterX default 0.5;
 
@@ -307,7 +295,6 @@
     property CenterY: Single read FCenterY write FCenterY default 0.5;
 
     { Rotation in degrees. Default value 0. }
->>>>>>> f480e986
     property Rotation: Single read FRotation write FRotation default 0;
   end;
 
@@ -496,7 +483,6 @@
   const ImageX, ImageY, ImageWidth, ImageHeight: Single);
 var
   TexX0, TexY0, TexX1, TexY1: Single;
-  PixCenterX, PixCenterY: Integer;
   {$ifdef GLImageUseShaders}
   ColorTreatment: TColorTreatment;
   AttribEnabled: array [0..1] of TGLuint;
@@ -508,36 +494,33 @@
 begin
   if (DrawWidth = 0) or (DrawHeight = 0) then Exit;
 
-  PixCenterX := -Round(FCenterX * DrawWidth);
-  PixCenterY := -Round(FCenterY * DrawHeight);
+  if GLFeatures.UseMultiTexturing then glActiveTexture(GL_TEXTURE0);
+  glBindTexture(GL_TEXTURE_2D, Texture);
+  GLEnableTexture(et2D);
+
+  TexX0 := ImageX / Width;
+  TexY0 := ImageY / Height;
+  TexX1 := (ImageX + ImageWidth ) / Width;
+  TexY1 := (ImageY + ImageHeight) / Height;
 
   { Protect from X, Y and sizes going outside of the SmallInt range.
     We want to squeeze X, Y into SmallInt to make it a little more efficient
     to render, and there are no displays with resolution outside of SmallInt
     range anyway. }
-  if (PixCenterX < Low(SmallInt)) or
-     (PixCenterY < Low(SmallInt)) or
-     (PixCenterX + DrawWidth  > High(SmallInt)) or
-     (PixCenterX + DrawHeight > High(SmallInt)) then
+  if (X < Low(SmallInt)) or
+     (Y < Low(SmallInt)) or
+     (X + DrawWidth  > High(SmallInt)) or
+     (X + DrawHeight > High(SmallInt)) then
     Exit;
 
-  if GLFeatures.UseMultiTexturing then glActiveTexture(GL_TEXTURE0);
-  glBindTexture(GL_TEXTURE_2D, Texture);
-  GLEnableTexture(et2D);
-
-  TexX0 := ImageX / Width;
-  TexY0 := ImageY / Height;
-  TexX1 := (ImageX + ImageWidth ) / Width;
-  TexY1 := (ImageY + ImageHeight) / Height;
-
   Point[0].TexCoord := Vector2Single(TexX0, TexY0);
-  Point[0].Position := Vector2SmallInt(PixCenterX            , PixCenterY);
+  Point[0].Position := Vector2SmallInt(X            , Y);
   Point[1].TexCoord := Vector2Single(TexX1, TexY0);
-  Point[1].Position := Vector2SmallInt(PixCenterX + DrawWidth, PixCenterY);
+  Point[1].Position := Vector2SmallInt(X + DrawWidth, Y);
   Point[2].TexCoord := Vector2Single(TexX1, TexY1);
-  Point[2].Position := Vector2SmallInt(PixCenterX + DrawWidth, PixCenterY + DrawHeight);
+  Point[2].Position := Vector2SmallInt(X + DrawWidth, Y + DrawHeight);
   Point[3].TexCoord := Vector2Single(TexX0, TexY1);
-  Point[3].Position := Vector2SmallInt(PixCenterX            , PixCenterY + DrawHeight);
+  Point[3].Position := Vector2SmallInt(X            , Y + DrawHeight);
 
   if GLFeatures.VertexBufferObject then
   begin
@@ -568,11 +551,6 @@
   {$else}
   glLoadIdentity();
   glColorv(Color);
-<<<<<<< HEAD
-  glTranslatef(X - PixCenterX, Y - PixCenterY, 0);
-  if FRotation <> 0 then
-    glRotatef(FRotation, 0, 0, 1);
-=======
   if FRotation <> 0 then
   begin
     if UseScreenCenter then
@@ -588,7 +566,6 @@
     glRotatef(FRotation, 0, 0, 1);
     glTranslatef(-ShiftX, -ShiftY, 0);
   end;
->>>>>>> f480e986
 
   glEnableClientState(GL_VERTEX_ARRAY);
   glEnableClientState(GL_TEXTURE_COORD_ARRAY);
